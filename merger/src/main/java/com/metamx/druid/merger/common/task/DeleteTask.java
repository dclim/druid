/*
 * Druid - a distributed column store.
 * Copyright (C) 2012  Metamarkets Group Inc.
 *
 * This program is free software; you can redistribute it and/or
 * modify it under the terms of the GNU General Public License
 * as published by the Free Software Foundation; either version 2
 * of the License, or (at your option) any later version.
 *
 * This program is distributed in the hope that it will be useful,
 * but WITHOUT ANY WARRANTY; without even the implied warranty of
 * MERCHANTABILITY or FITNESS FOR A PARTICULAR PURPOSE.  See the
 * GNU General Public License for more details.
 *
 * You should have received a copy of the GNU General Public License
 * along with this program; if not, write to the Free Software
 * Foundation, Inc., 51 Franklin Street, Fifth Floor, Boston, MA  02110-1301, USA.
 */

package com.metamx.druid.merger.common.task;

import com.google.common.collect.ImmutableSet;
import com.google.common.collect.Lists;
import com.metamx.common.logger.Logger;
import com.metamx.druid.QueryGranularity;
import com.metamx.druid.aggregation.AggregatorFactory;
import com.metamx.druid.client.DataSegment;
import com.metamx.druid.index.v1.IncrementalIndex;
import com.metamx.druid.index.v1.IncrementalIndexAdapter;
import com.metamx.druid.index.v1.IndexMerger;
import com.metamx.druid.index.v1.IndexableAdapter;
<<<<<<< HEAD
import com.metamx.druid.jackson.DefaultObjectMapper;
=======
>>>>>>> 7f410f20
import com.metamx.druid.merger.common.TaskCallback;
import com.metamx.druid.merger.common.TaskStatus;
import com.metamx.druid.merger.common.TaskToolbox;
import com.metamx.druid.merger.coordinator.TaskContext;
import com.metamx.druid.shard.NoneShardSpec;
import org.codehaus.jackson.annotate.JsonCreator;
import org.codehaus.jackson.annotate.JsonProperty;
import org.joda.time.DateTime;
import org.joda.time.Interval;

import java.io.File;

public class DeleteTask extends AbstractTask
{
  private static final Logger log = new Logger(DeleteTask.class);

  @JsonCreator
  public DeleteTask(
      @JsonProperty("dataSource") String dataSource,
      @JsonProperty("interval") Interval interval
  )
  {
    super(
        String.format(
            "delete_%s_%s_%s_%s",
            dataSource,
            interval.getStart(),
            interval.getEnd(),
            new DateTime().toString()
        ),
        dataSource,
        interval
    );
  }

  @Override
  public Type getType()
  {
    return Task.Type.DELETE;
  }

  @Override
  public TaskStatus run(TaskContext context, TaskToolbox toolbox, TaskCallback callback) throws Exception
  {
    // Strategy: Create an empty segment covering the interval to be deleted
    final IncrementalIndex empty = new IncrementalIndex(0, QueryGranularity.NONE, new AggregatorFactory[0]);
    final IndexableAdapter emptyAdapter = new IncrementalIndexAdapter(this.getInterval(), empty);

    // Create DataSegment
    final DataSegment segment =
        DataSegment.builder()
                   .dataSource(this.getDataSource())
                   .interval(this.getInterval())
                   .version(context.getVersion())
                   .shardSpec(new NoneShardSpec())
                   .build();

    final File outDir = new File(toolbox.getConfig().getTaskDir(this), segment.getIdentifier());
    final File fileToUpload = IndexMerger.merge(Lists.newArrayList(emptyAdapter), new AggregatorFactory[0], outDir);

    // Upload the segment
    final DataSegment uploadedSegment = toolbox.getSegmentPusher().push(fileToUpload, segment);

    log.info(
        "Uploaded tombstone segment for[%s] interval[%s] with version[%s]",
        segment.getDataSource(),
        segment.getInterval(),
        segment.getVersion()
    );

<<<<<<< HEAD
    return TaskStatus.success(getId(), ImmutableSet.of(uploadedSegment));
=======
    return TaskStatus.success(getId(), Lists.newArrayList(uploadedSegment))
                     .withAction(TaskStatus.Action.ANNOUNCE_SEGMENTS);
>>>>>>> 7f410f20
  }
}<|MERGE_RESOLUTION|>--- conflicted
+++ resolved
@@ -29,10 +29,6 @@
 import com.metamx.druid.index.v1.IncrementalIndexAdapter;
 import com.metamx.druid.index.v1.IndexMerger;
 import com.metamx.druid.index.v1.IndexableAdapter;
-<<<<<<< HEAD
-import com.metamx.druid.jackson.DefaultObjectMapper;
-=======
->>>>>>> 7f410f20
 import com.metamx.druid.merger.common.TaskCallback;
 import com.metamx.druid.merger.common.TaskStatus;
 import com.metamx.druid.merger.common.TaskToolbox;
@@ -103,11 +99,6 @@
         segment.getVersion()
     );
 
-<<<<<<< HEAD
     return TaskStatus.success(getId(), ImmutableSet.of(uploadedSegment));
-=======
-    return TaskStatus.success(getId(), Lists.newArrayList(uploadedSegment))
-                     .withAction(TaskStatus.Action.ANNOUNCE_SEGMENTS);
->>>>>>> 7f410f20
   }
 }